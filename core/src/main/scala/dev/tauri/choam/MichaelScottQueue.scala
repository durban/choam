/*
 * SPDX-License-Identifier: Apache-2.0
 * Copyright 2016-2021 Daniel Urban and contributors listed in NOTICE.txt
 *
 * Licensed under the Apache License, Version 2.0 (the "License");
 * you may not use this file except in compliance with the License.
 * You may obtain a copy of the License at
 *
 *     http://www.apache.org/licenses/LICENSE-2.0
 *
 * Unless required by applicable law or agreed to in writing, software
 * distributed under the License is distributed on an "AS IS" BASIS,
 * WITHOUT WARRANTIES OR CONDITIONS OF ANY KIND, either express or implied.
 * See the License for the specific language governing permissions and
 * limitations under the License.
 */

package dev.tauri.choam

import kcas._

import MichaelScottQueue._

final class MichaelScottQueue[A] private[this] (sentinel: Node[A], els: Iterable[A]) {

  private[this] val head: Ref[Node[A]] = Ref.mk(sentinel)
  private[this] val tail: Ref[Node[A]] = Ref.mk(sentinel)

  def this(els: Iterable[A]) =
    this(Node(nullOf[Ref[A]], Ref.mk(End[A]())), els)

  def this() =
    this(Iterable.empty)

  val tryDeque: React[Unit, Option[A]] = {
    for {
      node <- head.invisibleRead
<<<<<<< HEAD
      next <- node.next.invisibleRead
      res <- next match {
        case n @ Node(a, _) =>
          // No need to also validate `node.next`, since
          // it is not the last node (thus it won't change).
          head.cas(node, n.copy(data = nullOf[A])) >>> React.ret(Some(a))
        case End() =>
          head.cas(node, node) >>> node.next.cas(next, next) >>> React.ret(None)
=======
      an <- skipTombs(from = node.next)
      res <- an match {
        case None =>
          // empty queue:
          head.cas(node, node) >>> React.ret(None)
        case Some((a, n)) =>
          // deque first node (and drop tombs before it):
          head.cas(node, n.copy(data = nullOf[Ref[A]])) >>> React.ret(Some(a))
>>>>>>> 7d50682e
      }
    } yield res
  }

  private[this] def skipTombs(from: Ref[Elem[A]]): React[Unit, Option[(A, Node[A])]] = {
    from.invisibleRead.flatMapU {
      case n @ Node(dataRef, nextRef) =>
        dataRef.invisibleRead.flatMapU { a =>
          if (isNull(a)) {
            // found a tombstone (no need to validate, since once
            // it's tombed, it will never be resurrected)
            skipTombs(nextRef)
          } else {
            // CAS data, to make sure it is not tombed concurrently:
            dataRef.cas(a, a).lmap[Any](_ => ()).map(_ => Some((a, n)))
          }
        }
      case End() =>
        React.ret(None)
    }
  }

  val enqueue: React[A, Unit] = React.computed { (a: A) =>
    Ref[Elem[A]](End[A]()).flatMap { nextRef =>
      Ref(a).flatMap { dataRef =>
        findAndEnqueue(Node(dataRef, nextRef))
      }
    }
  }

  private[this] def findAndEnqueue(node: Node[A]): React[Unit, Unit] = {
    React.unsafe.delayComputed(tail.invisibleRead.flatMap { (n: Node[A]) =>
      n.next.invisibleRead.flatMap {
        case e @ End() =>
          // found true tail; will CAS, and try to adjust the tail ref:
          React.ret(n.next.cas(e, node).postCommit(tail.cas(n, node).?.void))
        case nv @ Node(_, _) =>
          // not the true tail; try to catch up, and will retry:
          tail.cas(n, nv).?.map(_ => React.retry)
      }
    })
  }

  /** Removes a single instance of the input */
  val remove: React[A, Boolean] = React.computed { (a: A) =>
    head.invisibleRead.flatMapU { h =>
      findAndTomb(a, h.next)
    }
  }

  private[this] def findAndTomb(item: A, from: Ref[Elem[A]]): React[Unit, Boolean] = {
    from.invisibleRead.flatMap {
      case Node(dataRef, nextRef) =>
        dataRef.invisibleRead.flatMap { a =>
          if (equ(a, item)) {
            // found it
            dataRef.cas(a, nullOf[A]).map(_ => true)
          } else {
            // continue search:
            findAndTomb(item, nextRef)
          }
        }
      case e @ End() =>
        // TODO: do we need this CAS?
        from.cas(e, e) >>> React.ret(false)
    }
  }

  private[choam] def unsafeToList[F[_]](implicit F: Reactive[F]): F[List[A]] = {

    def go(e: Elem[A], acc: List[A]): F[List[A]] = e match {
      case Node(null, next) =>
        // sentinel
        F.monad.flatMap(F.run(next.invisibleRead, ())) { go(_, acc) }
      case Node(a, next) =>
        F.monad.flatMap(F.run(next.invisibleRead, ())) { e =>
          F.monad.flatMap(F.run(a.invisibleRead, ())) { a =>
            if (isNull(a)) go(e, acc) // tombstone
            else go(e, a :: acc)
          }
        }
      case End() =>
        F.monad.pure(acc)
    }

    F.monad.map(F.monad.flatMap(F.run(head.invisibleRead, ())) { go(_, Nil) }) { _.reverse }
  }

  els.foreach { a =>
    enqueue.unsafePerform(a, KCAS.NaiveKCAS)
  }
}

object MichaelScottQueue {

  private sealed trait Elem[A]

  /**
   * Sentinel node (head and tail): `data` is `null` (not a `Ref`).
   * Deleted (tombstone) node: `data` is a `Ref` which contains `null`.
   */
  private final case class Node[A](data: Ref[A], next: Ref[Elem[A]]) extends Elem[A]

  private final case class End[A]() extends Elem[A]

  def apply[A]: Action[MichaelScottQueue[A]] =
    Action.delay { _ => new MichaelScottQueue }
}<|MERGE_RESOLUTION|>--- conflicted
+++ resolved
@@ -21,21 +21,21 @@
 
 import MichaelScottQueue._
 
-final class MichaelScottQueue[A] private[this] (sentinel: Node[A], els: Iterable[A]) {
+private[choam] final class MichaelScottQueue[A] private[this] (sentinel: Node[A], els: Iterable[A])
+  extends Queue[A] {
 
   private[this] val head: Ref[Node[A]] = Ref.mk(sentinel)
   private[this] val tail: Ref[Node[A]] = Ref.mk(sentinel)
 
-  def this(els: Iterable[A]) =
-    this(Node(nullOf[Ref[A]], Ref.mk(End[A]())), els)
+  private def this(els: Iterable[A]) =
+    this(Node(nullOf[A], Ref.mk(End[A]())), els)
 
-  def this() =
+  private def this() =
     this(Iterable.empty)
 
-  val tryDeque: React[Unit, Option[A]] = {
+  override val tryDeque: React[Unit, Option[A]] = {
     for {
       node <- head.invisibleRead
-<<<<<<< HEAD
       next <- node.next.invisibleRead
       res <- next match {
         case n @ Node(a, _) =>
@@ -44,44 +44,12 @@
           head.cas(node, n.copy(data = nullOf[A])) >>> React.ret(Some(a))
         case End() =>
           head.cas(node, node) >>> node.next.cas(next, next) >>> React.ret(None)
-=======
-      an <- skipTombs(from = node.next)
-      res <- an match {
-        case None =>
-          // empty queue:
-          head.cas(node, node) >>> React.ret(None)
-        case Some((a, n)) =>
-          // deque first node (and drop tombs before it):
-          head.cas(node, n.copy(data = nullOf[Ref[A]])) >>> React.ret(Some(a))
->>>>>>> 7d50682e
       }
     } yield res
   }
 
-  private[this] def skipTombs(from: Ref[Elem[A]]): React[Unit, Option[(A, Node[A])]] = {
-    from.invisibleRead.flatMapU {
-      case n @ Node(dataRef, nextRef) =>
-        dataRef.invisibleRead.flatMapU { a =>
-          if (isNull(a)) {
-            // found a tombstone (no need to validate, since once
-            // it's tombed, it will never be resurrected)
-            skipTombs(nextRef)
-          } else {
-            // CAS data, to make sure it is not tombed concurrently:
-            dataRef.cas(a, a).lmap[Any](_ => ()).map(_ => Some((a, n)))
-          }
-        }
-      case End() =>
-        React.ret(None)
-    }
-  }
-
-  val enqueue: React[A, Unit] = React.computed { (a: A) =>
-    Ref[Elem[A]](End[A]()).flatMap { nextRef =>
-      Ref(a).flatMap { dataRef =>
-        findAndEnqueue(Node(dataRef, nextRef))
-      }
-    }
+  override val enqueue: React[A, Unit] = React.computed { (a: A) =>
+    findAndEnqueue(Node(a, Ref.mk(End[A]())))
   }
 
   private[this] def findAndEnqueue(node: Node[A]): React[Unit, Unit] = {
@@ -97,44 +65,14 @@
     })
   }
 
-  /** Removes a single instance of the input */
-  val remove: React[A, Boolean] = React.computed { (a: A) =>
-    head.invisibleRead.flatMapU { h =>
-      findAndTomb(a, h.next)
-    }
-  }
-
-  private[this] def findAndTomb(item: A, from: Ref[Elem[A]]): React[Unit, Boolean] = {
-    from.invisibleRead.flatMap {
-      case Node(dataRef, nextRef) =>
-        dataRef.invisibleRead.flatMap { a =>
-          if (equ(a, item)) {
-            // found it
-            dataRef.cas(a, nullOf[A]).map(_ => true)
-          } else {
-            // continue search:
-            findAndTomb(item, nextRef)
-          }
-        }
-      case e @ End() =>
-        // TODO: do we need this CAS?
-        from.cas(e, e) >>> React.ret(false)
-    }
-  }
-
-  private[choam] def unsafeToList[F[_]](implicit F: Reactive[F]): F[List[A]] = {
+  private[choam] override def unsafeToList[F[_]](implicit F: Reactive[F]): F[List[A]] = {
 
     def go(e: Elem[A], acc: List[A]): F[List[A]] = e match {
       case Node(null, next) =>
         // sentinel
         F.monad.flatMap(F.run(next.invisibleRead, ())) { go(_, acc) }
       case Node(a, next) =>
-        F.monad.flatMap(F.run(next.invisibleRead, ())) { e =>
-          F.monad.flatMap(F.run(a.invisibleRead, ())) { a =>
-            if (isNull(a)) go(e, acc) // tombstone
-            else go(e, a :: acc)
-          }
-        }
+        F.monad.flatMap(F.run(next.invisibleRead, ())) { go(_, a :: acc) }
       case End() =>
         F.monad.pure(acc)
     }
@@ -147,18 +85,15 @@
   }
 }
 
-object MichaelScottQueue {
+private[choam] object MichaelScottQueue {
 
   private sealed trait Elem[A]
-
-  /**
-   * Sentinel node (head and tail): `data` is `null` (not a `Ref`).
-   * Deleted (tombstone) node: `data` is a `Ref` which contains `null`.
-   */
-  private final case class Node[A](data: Ref[A], next: Ref[Elem[A]]) extends Elem[A]
-
+  private final case class Node[A](data: A, next: Ref[Elem[A]]) extends Elem[A]
   private final case class End[A]() extends Elem[A]
 
   def apply[A]: Action[MichaelScottQueue[A]] =
     Action.delay { _ => new MichaelScottQueue }
+
+  def fromList[A](as: List[A]): Action[MichaelScottQueue[A]] =
+    Action.delay { _ => new MichaelScottQueue(as) }
 }