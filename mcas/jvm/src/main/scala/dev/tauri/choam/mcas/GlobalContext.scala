/*
 * SPDX-License-Identifier: Apache-2.0
 * Copyright 2016-2021 Daniel Urban and contributors listed in NOTICE.txt
 *
 * Licensed under the Apache License, Version 2.0 (the "License");
 * you may not use this file except in compliance with the License.
 * You may obtain a copy of the License at
 *
 *     http://www.apache.org/licenses/LICENSE-2.0
 *
 * Unless required by applicable law or agreed to in writing, software
 * distributed under the License is distributed on an "AS IS" BASIS,
 * WITHOUT WARRANTIES OR CONDITIONS OF ANY KIND, either express or implied.
 * See the License for the specific language governing permissions and
 * limitations under the License.
 */

package dev.tauri.choam
package mcas

import java.lang.ref.WeakReference
import java.util.concurrent.ConcurrentSkipListMap

import scala.jdk.javaapi.CollectionConverters

private final class GlobalContext(impl: EMCAS.type) {

  /**
   * `ThreadContext`s of all the (active) threads
   *
   * Threads hold a strong reference to their
   * `ThreadContext` in a thread local. Thus,
   * we only need a weakref here. If a thread
   * dies, its thread locals are cleared, so
   * the context can be GC'd (by the JVM).
   *
   * Removing a dead thread's context will not
   * affect safety, because a dead thread will never
   * continue its current op (if any).
   */
  private[this] val _threadContexts =
    new ConcurrentSkipListMap[Long, WeakReference[ThreadContext]]
    // TODO: we need to remove empty weakrefs somewhere

  /** Holds the context for each (active) thread */
  private[this] val threadContextKey =
    new ThreadLocal[ThreadContext]()

  private[this] def newThreadContext(): ThreadContext =
    new ThreadContext(this, Thread.currentThread().getId(), impl)

  /** Gets of creates the context for the current thread */
  private[mcas] def threadContext(): ThreadContext = {
    threadContextKey.get() match {
      case null =>
        val tc = this.newThreadContext()
        threadContextKey.set(tc)
        this._threadContexts.put(
          Thread.currentThread().getId(),
          new WeakReference(tc)
        )
        tc
      case tc =>
        tc
    }
  }

  /** Only for testing/benchmarking */
  private[choam] final def countCommitsAndRetries(): (Long, Long) = {
    var commits = 0L
    var retries = 0L
    threadContexts().foreach { tctx =>
      // Calling `getCommitsAndRetries` is not
      // thread-safe here, but we only need these statistics
      // for benchmarking, so we're just hoping for the best...
      val (c, r) = tctx.getCommitsAndRetries()
      commits += c.toLong
      retries += r.toLong
    }
    (commits, retries)
  }

<<<<<<< HEAD
  private[choam] final def threadContexts(): Iterator[ThreadContext] = {
    val iterWeak = this._threadContexts.values().iterator()
    CollectionConverters.asScala(iterWeak).flatMap { weakref =>
=======
  /** Only for testing/benchmarking */
  private[choam] def collectExchangerStats(): Map[Long, Map[AnyRef, AnyRef]] = {
    threadContexts().foldLeft(Map.empty[Long, Map[AnyRef, AnyRef]]) { (acc, tc) =>
      acc + (tc.tid -> tc.getStatistics())
    }
  }

  private[this] final def threadContexts(): Iterator[ThreadContext] = {
    val iterWeak = this.snapshotReservations.valuesIterator
    iterWeak.flatMap { weakref =>
>>>>>>> 3b2428d3
      weakref.get() match {
        case null =>
          Iterator.empty
        case tctx =>
          Iterator.single(tctx)
      }
    }
  }
}<|MERGE_RESOLUTION|>--- conflicted
+++ resolved
@@ -80,11 +80,6 @@
     (commits, retries)
   }
 
-<<<<<<< HEAD
-  private[choam] final def threadContexts(): Iterator[ThreadContext] = {
-    val iterWeak = this._threadContexts.values().iterator()
-    CollectionConverters.asScala(iterWeak).flatMap { weakref =>
-=======
   /** Only for testing/benchmarking */
   private[choam] def collectExchangerStats(): Map[Long, Map[AnyRef, AnyRef]] = {
     threadContexts().foldLeft(Map.empty[Long, Map[AnyRef, AnyRef]]) { (acc, tc) =>
@@ -92,10 +87,9 @@
     }
   }
 
-  private[this] final def threadContexts(): Iterator[ThreadContext] = {
-    val iterWeak = this.snapshotReservations.valuesIterator
-    iterWeak.flatMap { weakref =>
->>>>>>> 3b2428d3
+  private[mcas] final def threadContexts(): Iterator[ThreadContext] = {
+    val iterWeak = this._threadContexts.values().iterator()
+    CollectionConverters.asScala(iterWeak).flatMap { weakref =>
       weakref.get() match {
         case null =>
           Iterator.empty
